{
  "name": "apollo-server-micro",
<<<<<<< HEAD
  "version": "2.6.0-alpha.8",
=======
  "version": "2.5.1",
>>>>>>> 8cc6066e
  "description": "Production-ready Node.js GraphQL server for Micro",
  "main": "dist/index.js",
  "types": "dist/index.d.ts",
  "repository": {
    "type": "git",
    "url": "https://github.com/apollographql/apollo-server/tree/master/packages/apollo-server-micro"
  },
  "keywords": [
    "GraphQL",
    "Apollo",
    "Micro",
    "Server",
    "Javascript",
    "ZEIT"
  ],
  "author": "opensource@apollographql.com",
  "license": "MIT",
  "bugs": {
    "url": "https://github.com/apollographql/apollo-server/issues"
  },
  "homepage": "https://github.com/apollographql/apollo-server#readme",
  "dependencies": {
<<<<<<< HEAD
    "@apollographql/graphql-playground-html": "1.6.19",
=======
    "@apollographql/graphql-playground-html": "1.6.20",
>>>>>>> 8cc6066e
    "accept": "^3.0.2",
    "apollo-server-core": "file:../apollo-server-core",
    "micro": "^9.3.2"
  },
  "devDependencies": {
    "apollo-server-integration-testsuite": "file:../apollo-server-integration-testsuite"
  }
}<|MERGE_RESOLUTION|>--- conflicted
+++ resolved
@@ -1,10 +1,6 @@
 {
   "name": "apollo-server-micro",
-<<<<<<< HEAD
   "version": "2.6.0-alpha.8",
-=======
-  "version": "2.5.1",
->>>>>>> 8cc6066e
   "description": "Production-ready Node.js GraphQL server for Micro",
   "main": "dist/index.js",
   "types": "dist/index.d.ts",
@@ -27,11 +23,7 @@
   },
   "homepage": "https://github.com/apollographql/apollo-server#readme",
   "dependencies": {
-<<<<<<< HEAD
-    "@apollographql/graphql-playground-html": "1.6.19",
-=======
     "@apollographql/graphql-playground-html": "1.6.20",
->>>>>>> 8cc6066e
     "accept": "^3.0.2",
     "apollo-server-core": "file:../apollo-server-core",
     "micro": "^9.3.2"

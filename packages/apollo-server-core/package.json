{
  "name": "apollo-server-core",
<<<<<<< HEAD
  "version": "2.1.0-alpha.10",
=======
  "version": "2.0.6",
>>>>>>> 0d438a74
  "description": "Core engine for Apollo GraphQL server",
  "main": "dist/index.js",
  "types": "dist/index.d.ts",
  "scripts": {
    "clean": "rm -rf dist",
    "compile": "tsc",
    "prepare": "npm run clean && npm run compile"
  },
  "repository": {
    "type": "git",
    "url": "https://github.com/apollographql/apollo-server/tree/master/packages/apollo-server-core"
  },
  "keywords": [
    "GraphQL",
    "Apollo",
    "Server",
    "Javascript"
  ],
  "author": "Jonas Helfer <jonas@helfer.email>",
  "license": "MIT",
  "bugs": {
    "url": "https://github.com/apollographql/apollo-server/issues"
  },
  "homepage": "https://github.com/apollographql/apollo-server#readme",
  "engines": {
    "node": ">=6"
  },
  "dependencies": {
    "@apollographql/apollo-upload-server": "^5.0.3",
    "@types/ws": "^5.1.2",
    "apollo-cache-control": "file:../apollo-cache-control",
    "apollo-datasource": "file:../apollo-datasource",
    "apollo-engine-reporting": "file:../apollo-engine-reporting",
    "apollo-server-caching": "file:../apollo-server-caching",
    "apollo-server-env": "file:../apollo-server-env",
    "apollo-server-errors": "file:../apollo-server-errors",
    "apollo-tracing": "file:../apollo-tracing",
    "graphql-extensions": "file:../graphql-extensions",
    "graphql-subscriptions": "^0.5.8",
    "graphql-tag": "^2.9.2",
    "graphql-tools": "^3.0.4",
    "hash.js": "^1.1.3",
    "iterall": "^1.2.2",
    "lodash": "^4.17.10",
    "subscriptions-transport-ws": "^0.9.11",
    "ws": "^5.2.0"
  },
  "peerDependencies": {
    "graphql": "^0.12.0 || ^0.13.0 || ^14.0.0"
<<<<<<< HEAD
  },
  "devDependencies": {
    "@types/fibers": "0.0.30",
    "@types/graphql": "0.13.3",
    "@types/keyv": "3.0.1",
    "@types/quick-lru": "1.1.0",
    "apollo-fetch": "0.7.0",
    "apollo-link": "1.2.2",
    "apollo-link-http": "1.5.4",
    "apollo-link-persisted-queries": "0.2.1",
    "fibers": "2.0.2",
    "js-sha256": "0.9.0",
    "meteor-promise": "0.8.6",
    "mock-req": "0.2.0"
  },
  "jest": {
    "testEnvironment": "node",
    "setupFiles": [
      "<rootDir>/node_modules/apollo-server-env/dist/index.js"
    ],
    "transform": {
      "^.+\\.(ts|js)$": "ts-jest"
    },
    "moduleFileExtensions": [
      "ts",
      "js",
      "json"
    ],
    "testRegex": "src/__tests__/.*.(spec|test).(js|ts)?$",
    "testPathIgnorePatterns": [
      "<rootDir>/node_modules/",
      "<rootDir>/lib/",
      "test-utils"
    ],
    "globals": {
      "ts-jest": {
        "skipBabel": true
      }
    }
=======
>>>>>>> 0d438a74
  }
}<|MERGE_RESOLUTION|>--- conflicted
+++ resolved
@@ -1,10 +1,6 @@
 {
   "name": "apollo-server-core",
-<<<<<<< HEAD
   "version": "2.1.0-alpha.10",
-=======
-  "version": "2.0.6",
->>>>>>> 0d438a74
   "description": "Core engine for Apollo GraphQL server",
   "main": "dist/index.js",
   "types": "dist/index.d.ts",
@@ -54,47 +50,5 @@
   },
   "peerDependencies": {
     "graphql": "^0.12.0 || ^0.13.0 || ^14.0.0"
-<<<<<<< HEAD
-  },
-  "devDependencies": {
-    "@types/fibers": "0.0.30",
-    "@types/graphql": "0.13.3",
-    "@types/keyv": "3.0.1",
-    "@types/quick-lru": "1.1.0",
-    "apollo-fetch": "0.7.0",
-    "apollo-link": "1.2.2",
-    "apollo-link-http": "1.5.4",
-    "apollo-link-persisted-queries": "0.2.1",
-    "fibers": "2.0.2",
-    "js-sha256": "0.9.0",
-    "meteor-promise": "0.8.6",
-    "mock-req": "0.2.0"
-  },
-  "jest": {
-    "testEnvironment": "node",
-    "setupFiles": [
-      "<rootDir>/node_modules/apollo-server-env/dist/index.js"
-    ],
-    "transform": {
-      "^.+\\.(ts|js)$": "ts-jest"
-    },
-    "moduleFileExtensions": [
-      "ts",
-      "js",
-      "json"
-    ],
-    "testRegex": "src/__tests__/.*.(spec|test).(js|ts)?$",
-    "testPathIgnorePatterns": [
-      "<rootDir>/node_modules/",
-      "<rootDir>/lib/",
-      "test-utils"
-    ],
-    "globals": {
-      "ts-jest": {
-        "skipBabel": true
-      }
-    }
-=======
->>>>>>> 0d438a74
   }
 }